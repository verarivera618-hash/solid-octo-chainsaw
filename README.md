# Perplexity-Alpaca Trading Integration

<<<<<<< HEAD
A sophisticated system that integrates Perplexity's live finance data with Cursor Background Agents to automatically generate and implement trading strategies on Alpaca's platform.

## 🚀 Overview

This system combines:
- **Perplexity API** for real-time financial data, SEC filings, market sentiment, and technical analysis
- **Cursor Background Agents** for autonomous trading bot development
- **Alpaca Trading API** for paper and live trading execution
- **Comprehensive risk management** and portfolio optimization
=======
A comprehensive system that integrates Perplexity's finance API with Cursor background agents and Alpaca trading platform for automated algorithmic trading.

## 🎯 Overview

This system provides a complete pipeline for:
1. **Financial Intelligence**: Fetch real-time market data, SEC filings, earnings reports, and sentiment analysis from Perplexity
2. **Automated Strategy Generation**: Convert financial insights into detailed Cursor background agent prompts
3. **Algorithmic Trading**: Execute trades on Alpaca with multiple built-in strategies and risk management
>>>>>>> 39273644

## 🏗️ Architecture

```
<<<<<<< HEAD
Perplexity API → Data Analysis → Prompt Generation → Cursor Agent → Trading Bot
     ↓              ↓              ↓              ↓           ↓
Financial Data → AI Analysis → Structured Prompt → Code Gen → Alpaca Trading
```

## 📋 Features

### Data Sources
- **SEC Filings Analysis**: 10-K, 10-Q, 8-K filings with financial metrics extraction
- **Real-time Market News**: Sentiment analysis and price-moving events
- **Earnings Analysis**: Revenue trends, guidance, and analyst estimates
- **Technical Analysis**: RSI, MACD, Bollinger Bands, and custom indicators
- **Sector Analysis**: Industry trends and competitive landscape

### Trading Capabilities
- **Multi-strategy Support**: Momentum, mean reversion, breakout, and custom strategies
- **Real-time Data Streaming**: WebSocket connections for live price feeds
- **Risk Management**: Position sizing, stop-loss, take-profit, and drawdown limits
- **Portfolio Optimization**: Kelly Criterion and correlation-based sizing
- **Backtesting Framework**: Historical strategy validation and performance analysis

### Cursor Integration
- **Automated Prompt Generation**: Context-rich prompts for background agents
- **Structured Implementation**: Complete file structure and requirements
- **Testing Framework**: Unit tests and validation procedures
- **Documentation**: Comprehensive code documentation and examples

## 🛠️ Installation

### Prerequisites
- Python 3.11+
- Cursor IDE with Background Agents enabled
- Perplexity API key
- Alpaca Trading API credentials

### Setup

1. **Clone the repository**
```bash
git clone <repository-url>
cd perplexity-alpaca-trading
```

2. **Install dependencies**
```bash
pip install -r requirements.txt
```

3. **Configure environment**
```bash
cp .env.example .env
# Edit .env with your API keys
```

4. **Run setup script**
```bash
chmod +x setup.sh
./setup.sh
```

## 🔧 Configuration

### Environment Variables

Create a `.env` file with the following variables:

```env
# Perplexity API Configuration
PERPLEXITY_API_KEY=your_perplexity_api_key_here

# Alpaca Trading Configuration
ALPACA_API_KEY=your_alpaca_api_key_here
ALPACA_SECRET_KEY=your_alpaca_secret_key_here
ALPACA_BASE_URL=https://paper-api.alpaca.markets  # Use https://api.alpaca.markets for live trading

# Trading Configuration
DEFAULT_STRATEGY=semiconductor_momentum
PAPER_TRADING=true
MAX_POSITION_SIZE=0.1  # 10% of portfolio per position
RISK_TOLERANCE=0.02    # 2% stop loss
```

### Cursor Configuration

The `.cursor/environment.json` file is pre-configured for optimal background agent performance:

```json
{
  "dockerfile": "Dockerfile",
  "setup_script": "setup.sh",
  "install_commands": ["pip install -r requirements.txt"],
  "terminal_commands": ["python main.py --test"],
  "environment_variables": {
    "PYTHONPATH": "${workspaceFolder}/src"
  }
}
```

## 🚀 Usage

### Basic Usage

1. **Test API connections**
```bash
python main.py --test
```

2. **Check account status**
```bash
python main.py --status
```

3. **Generate trading strategy**
```bash
python main.py --tickers AAPL MSFT --strategy momentum
```

4. **Quick analysis**
```bash
python main.py --tickers AAPL --strategy momentum --quick
```

### Advanced Usage

#### Comprehensive Analysis
```python
from src.main import PerplexityAlpacaIntegration

# Initialize integration
integration = PerplexityAlpacaIntegration()

# Generate complete trading strategy
prompt_file = integration.analyze_and_generate_task(
    tickers=["AAPL", "MSFT", "NVDA"],
    strategy_name="semiconductor_momentum",
    additional_context="Focus on AI and cloud computing trends"
)
```

#### Custom Strategy Development
```python
# Generate custom strategy prompt
market_data = {
    "sec_filings": "Custom SEC analysis",
    "news_sentiment": "Custom sentiment data",
    "technical": "Custom technical analysis",
    "sector": "Custom sector analysis",
    "price_data": "Custom price data"
}

prompt = integration.prompt_generator.generate_trading_strategy_prompt(
    market_data=market_data,
    strategy_type="custom_strategy",
    tickers=["AAPL"],
    additional_context="Custom requirements"
)
```

### Using Cursor Background Agents

1. **Open Cursor** and press `Ctrl+Shift+B` (or `⌘B` on Mac)
2. **Click "New Background Agent"**
3. **Copy the contents** of the generated prompt file from `cursor_tasks/`
4. **Paste into the agent prompt field**
5. **The agent will create a new branch** and implement the strategy

## 📊 Generated Trading Bots

The Cursor background agents will generate complete trading systems with:

### Core Files
- `config.py`: API configuration and settings
- `data_handler.py`: Real-time data streaming and storage
- `strategy.py`: Trading logic implementation
- `risk_manager.py`: Risk management and position sizing
- `executor.py`: Order execution and management
- `portfolio_manager.py`: Portfolio tracking and rebalancing
- `logger.py`: Comprehensive logging system
- `main.py`: Main execution loop

### Features
- **Real-time Data Streaming**: WebSocket connections for live price feeds
- **Technical Indicators**: RSI, MACD, Bollinger Bands, ATR, and custom indicators
- **Risk Management**: Kelly Criterion, stop-loss, take-profit, and drawdown limits
- **Order Management**: Market, limit, and bracket orders
- **Backtesting**: Historical strategy validation
- **Monitoring**: Real-time performance tracking and alerts

## 🧪 Testing

### Run Tests
```bash
# Run all tests
pytest

# Run specific test categories
pytest -m unit
pytest -m integration

# Run with coverage
pytest --cov=src
```

### Test Structure
- `tests/test_perplexity_client.py`: Perplexity API client tests
- `tests/test_alpaca_client.py`: Alpaca trading client tests
- `tests/test_prompt_generator.py`: Prompt generation tests
- `tests/test_integration.py`: End-to-end workflow tests

## 📈 Performance Monitoring

### Key Metrics
- **Sharpe Ratio**: Target > 1.5
- **Maximum Drawdown**: Target < 10%
- **Win Rate**: Target > 55%
- **Profit Factor**: Target > 1.3

### Monitoring Tools
- Real-time P&L tracking
- Risk-adjusted return calculations
- Portfolio heat mapping
- Performance attribution analysis

## 🔒 Security & Risk Management

### Security Features
- Environment variable configuration
- No hardcoded API keys
- Secure credential management
- Paper trading by default

### Risk Controls
- Position size limits
- Daily loss limits
- Maximum drawdown controls
- Sector concentration limits
- Correlation-based position limits

## 🚨 Important Notes

### Cursor Requirements
- **Privacy Mode must be disabled** for background agents
- **Usage-based spending enabled** (minimum $10 funding)
- **GitHub repository connected** with read-write privileges

### Trading Considerations
- **Paper trading only** initially - no live trading without explicit approval
- **Rate limiting** - respect Alpaca's API limits
- **Error handling** - comprehensive error handling for all operations
- **Testing** - thorough testing before live deployment

## 📚 API Documentation

### Perplexity API
- [Perplexity API Documentation](https://docs.perplexity.ai/)
- [Financial Data Access](https://docs.perplexity.ai/llms-full.txt)
- [SEC Filings Integration](https://docs.perplexity.ai/cookbook/examples/financial-news-tracker/README)

### Alpaca API
- [Alpaca Trading API](https://alpaca.markets/sdks/python/)
- [Market Data API](https://docs.alpaca.markets/docs/sdks-and-tools)
- [WebSocket Streaming](https://alpaca.markets/learn/algorithmic-trading-python-alpaca)

### Cursor Background Agents
- [Background Agents Guide](https://lgallardo.com/2025/06/11/cursor-background-agents-experience/)
- [Setup Instructions](https://madewithlove.com/blog/using-cursor-background-agents/)

## 🤝 Contributing

1. Fork the repository
2. Create a feature branch
3. Make your changes
4. Add tests for new functionality
5. Submit a pull request

## 📄 License

This project is licensed under the MIT License - see the LICENSE file for details.

## ⚠️ Disclaimer

This software is for educational and research purposes only. Trading involves substantial risk of loss and is not suitable for all investors. Past performance is not indicative of future results. Always consult with a qualified financial advisor before making investment decisions.

## 🆘 Support

For issues and questions:
1. Check the documentation
2. Review the test cases
3. Open an issue on GitHub
4. Contact the development team

## 🔄 Updates

### Version 1.0.0
- Initial release with Perplexity-Alpaca integration
- Cursor background agent support
- Comprehensive testing framework
- Complete documentation

---

**Built with ❤️ for algorithmic trading and AI automation**
=======
┌─────────────────────┐
│  Perplexity API     │
│  - SEC Filings      │
│  - Market News      │
│  - Earnings Data    │
│  - Sector Analysis  │
└──────────┬──────────┘
           │
           ▼
┌─────────────────────┐
│ Prompt Generator    │
│ Creates Cursor      │
│ Agent Tasks         │
└──────────┬──────────┘
           │
           ▼
┌─────────────────────┐
│ Trading Strategies  │
│ - Momentum          │
│ - Mean Reversion    │
│ - Breakout          │
└──────────┬──────────┘
           │
           ▼
┌─────────────────────┐
│  Alpaca Trading     │
│  - Paper Trading    │
│  - Live Trading     │
│  - Risk Management  │
└─────────────────────┘
```

## 📦 Installation

### Prerequisites

- Python 3.11 or higher
- Perplexity API key ([Get one here](https://www.perplexity.ai/api-platform))
- Alpaca API keys ([Sign up here](https://alpaca.markets/))

### Quick Start

1. **Clone or download this repository**

2. **Run the setup script**:
   ```bash
   chmod +x setup.sh
   ./setup.sh
   ```

3. **Configure your API keys**:
   Edit `.env` file with your credentials:
   ```bash
   PERPLEXITY_API_KEY=pplx-xxxxx
   ALPACA_API_KEY=PKxxxxx
   ALPACA_SECRET_KEY=xxxxx
   ALPACA_PAPER_TRADING=true
   ```

4. **Test the installation**:
   ```bash
   source venv/bin/activate
   python main.py test --tickers AAPL
   ```

## 🚀 Usage

### Mode 1: Generate Cursor Background Agent Prompts

Analyze stocks and generate comprehensive prompts for Cursor agents:

```bash
# Basic analysis with momentum strategy
python main.py analyze --tickers AMD NVDA INTC --strategy momentum

# Include SEC filings and earnings analysis
python main.py analyze \
  --tickers AAPL MSFT GOOGL \
  --strategy breakout \
  --include-earnings \
  --include-sector

# Skip SEC filings (faster, less comprehensive)
python main.py analyze \
  --tickers TSLA \
  --strategy mean_reversion \
  --no-sec
```

**Output**: Creates a detailed markdown file in `cursor_tasks/` that you can copy into Cursor's background agent interface.

### Mode 2: Live Trading (Paper Trading Recommended)

Run automated trading with real-time data:

```bash
# Dry run (simulated trades, no execution)
python main.py trade \
  --tickers AAPL MSFT \
  --strategy momentum \
  --dry-run

# Live paper trading (safe - uses Alpaca paper account)
python main.py trade \
  --tickers SPY QQQ \
  --strategy momentum

# WARNING: Real money trading (requires confirmation)
# Set ALPACA_PAPER_TRADING=false in .env first
python main.py trade --tickers AAPL --strategy momentum
```

### Mode 3: Testing and Validation

```bash
# Test API connections
python main.py test --tickers SPY

# Run unit tests
pytest tests/ -v

# Run with coverage
pytest tests/ --cov=src --cov-report=html
```

## 📊 Available Strategies

### 1. Momentum Strategy
- **Best for**: Trending markets
- **Entry**: Price above moving averages, RSI 50-70, MACD crossover, volume surge
- **Exit**: RSI > 70 or price below SMA_20
- **Risk**: 2% stop loss, 5% take profit

### 2. Mean Reversion Strategy
- **Best for**: Range-bound markets
- **Entry**: Price at Bollinger Band extremes, RSI oversold/overbought
- **Exit**: Return to mean or opposite extreme
- **Risk**: Tight stop losses due to volatility

### 3. Breakout Strategy
- **Best for**: Consolidation periods
- **Entry**: Price breaks consolidation range with volume
- **Exit**: Failed breakout or profit target
- **Risk**: Moderate, confirmed by volume

## 🛠️ Project Structure

```
.
├── src/
│   ├── config.py              # Configuration management
│   ├── perplexity_client.py   # Perplexity API integration
│   ├── prompt_generator.py    # Cursor prompt generation
│   ├── data_handler.py        # Alpaca data streaming
│   ├── strategy.py            # Trading strategies
│   └── executor.py            # Order execution
├── tests/
│   ├── test_strategy.py       # Strategy unit tests
│   └── test_integration.py    # Integration tests
├── cursor_tasks/              # Generated prompts
├── logs/                      # Trading logs
├── main.py                    # Main orchestrator
├── requirements.txt           # Python dependencies
├── Dockerfile                 # Container setup
└── .env.example               # Environment template
```

## 🔐 Configuration

Edit `.env` file to customize:

```bash
# Risk Management
MAX_POSITION_SIZE=0.1      # Max 10% per position
STOP_LOSS_PCT=0.02         # 2% stop loss
TAKE_PROFIT_PCT=0.05       # 5% take profit
MAX_DAILY_TRADES=10        # Daily trade limit
RISK_PER_TRADE=0.01        # 1% account risk per trade

# Logging
LOG_LEVEL=INFO             # DEBUG for verbose output
LOG_FILE=logs/trading.log
```

## 🎓 How to Use with Cursor Background Agents

1. **Generate a prompt**:
   ```bash
   python main.py analyze --tickers AMD --strategy momentum
   ```

2. **Open Cursor**:
   - Press `Ctrl+Shift+B` (or `⌘B` on Mac)
   - Click "New Background Agent"

3. **Copy the generated prompt**:
   - Open the file from `cursor_tasks/`
   - Copy entire contents

4. **Paste into Cursor**:
   - Agent will automatically create a new branch
   - Implement the strategy
   - Run tests
   - Provide you with working code

5. **Review and deploy**:
   - Review the generated code
   - Test in paper trading
   - Merge when satisfied

## 📈 Example Workflow

```bash
# 1. Analyze semiconductor stocks
python main.py analyze \
  --tickers AMD NVDA INTC \
  --strategy momentum \
  --include-earnings \
  --include-sector

# Output: cursor_tasks/momentum_AMD_NVDA_INTC_20251020_143022.md

# 2. Use Cursor agent to implement the strategy
# (Agent creates src/strategies/semiconductor_momentum.py)

# 3. Backtest the generated strategy
python backtest/backtest_runner.py \
  --strategy semiconductor_momentum \
  --start 2024-01-01 \
  --end 2024-10-20

# 4. Run in paper trading
python main.py trade \
  --tickers AMD NVDA INTC \
  --strategy momentum \
  --dry-run
```

## ⚠️ Important Safety Notes

### ⚡ ALWAYS USE PAPER TRADING FIRST
- Set `ALPACA_PAPER_TRADING=true` in `.env`
- Validate strategies for at least 30 days
- Never trade with money you can't afford to lose

### 🔒 API Security
- Never commit `.env` file to git
- Use environment variables for all keys
- Rotate keys regularly
- Use separate keys for paper/live trading

### 📉 Risk Management
- Respect position size limits
- Use stop losses on every trade
- Monitor for rapid losses
- Implement circuit breakers

### 🧪 Testing Requirements
- Run unit tests before deployment
- Backtest on 6+ months of data
- Validate in paper trading
- Monitor for at least 2 weeks live

## 🔧 Troubleshooting

### API Connection Issues
```bash
# Test Alpaca connection
python -c "from src.executor import OrderExecutor; print(OrderExecutor().get_account())"

# Test Perplexity (costs API credits!)
python -c "from src.perplexity_client import PerplexityFinanceClient; \
  print(PerplexityFinanceClient().get_market_news(['AAPL']))"
```

### Module Import Errors
```bash
# Ensure PYTHONPATH is set
export PYTHONPATH=/path/to/project:$PYTHONPATH

# Or activate virtual environment
source venv/bin/activate
```

### Rate Limiting
- Alpaca: 200 requests/minute
- Perplexity: Varies by plan
- System includes automatic rate limiting

## 📚 Documentation

- [Perplexity API Docs](https://docs.perplexity.ai/)
- [Alpaca API Docs](https://docs.alpaca.markets/)
- [Cursor Background Agents](https://forum.cursor.com/t/cursor-background-agents/)

## 🤝 Contributing

This is a background agent project. To contribute:
1. Fork the repository
2. Create a feature branch
3. Add tests for new features
4. Ensure all tests pass
5. Submit a pull request

## 📝 License

MIT License - See LICENSE file for details

## ⚖️ Disclaimer

**This software is for educational purposes only.**

- NOT financial advice
- Use at your own risk
- Past performance ≠ future results
- Algorithmic trading involves substantial risk
- Consult a financial advisor before trading
- The authors assume no liability for trading losses

---

**Built with**: Python • Alpaca API • Perplexity AI • Cursor Background Agents

**Happy Trading! 🚀📈**
>>>>>>> 39273644
<|MERGE_RESOLUTION|>--- conflicted
+++ resolved
@@ -1,6 +1,5 @@
 # Perplexity-Alpaca Trading Integration
 
-<<<<<<< HEAD
 A sophisticated system that integrates Perplexity's live finance data with Cursor Background Agents to automatically generate and implement trading strategies on Alpaca's platform.
 
 ## 🚀 Overview
@@ -10,21 +9,10 @@
 - **Cursor Background Agents** for autonomous trading bot development
 - **Alpaca Trading API** for paper and live trading execution
 - **Comprehensive risk management** and portfolio optimization
-=======
-A comprehensive system that integrates Perplexity's finance API with Cursor background agents and Alpaca trading platform for automated algorithmic trading.
-
-## 🎯 Overview
-
-This system provides a complete pipeline for:
-1. **Financial Intelligence**: Fetch real-time market data, SEC filings, earnings reports, and sentiment analysis from Perplexity
-2. **Automated Strategy Generation**: Convert financial insights into detailed Cursor background agent prompts
-3. **Algorithmic Trading**: Execute trades on Alpaca with multiple built-in strategies and risk management
->>>>>>> 39273644
 
 ## 🏗️ Architecture
 
 ```
-<<<<<<< HEAD
 Perplexity API → Data Analysis → Prompt Generation → Cursor Agent → Trading Bot
      ↓              ↓              ↓              ↓           ↓
 Financial Data → AI Analysis → Structured Prompt → Code Gen → Alpaca Trading
@@ -326,330 +314,4 @@
 
 ---
 
-**Built with ❤️ for algorithmic trading and AI automation**
-=======
-┌─────────────────────┐
-│  Perplexity API     │
-│  - SEC Filings      │
-│  - Market News      │
-│  - Earnings Data    │
-│  - Sector Analysis  │
-└──────────┬──────────┘
-           │
-           ▼
-┌─────────────────────┐
-│ Prompt Generator    │
-│ Creates Cursor      │
-│ Agent Tasks         │
-└──────────┬──────────┘
-           │
-           ▼
-┌─────────────────────┐
-│ Trading Strategies  │
-│ - Momentum          │
-│ - Mean Reversion    │
-│ - Breakout          │
-└──────────┬──────────┘
-           │
-           ▼
-┌─────────────────────┐
-│  Alpaca Trading     │
-│  - Paper Trading    │
-│  - Live Trading     │
-│  - Risk Management  │
-└─────────────────────┘
-```
-
-## 📦 Installation
-
-### Prerequisites
-
-- Python 3.11 or higher
-- Perplexity API key ([Get one here](https://www.perplexity.ai/api-platform))
-- Alpaca API keys ([Sign up here](https://alpaca.markets/))
-
-### Quick Start
-
-1. **Clone or download this repository**
-
-2. **Run the setup script**:
-   ```bash
-   chmod +x setup.sh
-   ./setup.sh
-   ```
-
-3. **Configure your API keys**:
-   Edit `.env` file with your credentials:
-   ```bash
-   PERPLEXITY_API_KEY=pplx-xxxxx
-   ALPACA_API_KEY=PKxxxxx
-   ALPACA_SECRET_KEY=xxxxx
-   ALPACA_PAPER_TRADING=true
-   ```
-
-4. **Test the installation**:
-   ```bash
-   source venv/bin/activate
-   python main.py test --tickers AAPL
-   ```
-
-## 🚀 Usage
-
-### Mode 1: Generate Cursor Background Agent Prompts
-
-Analyze stocks and generate comprehensive prompts for Cursor agents:
-
-```bash
-# Basic analysis with momentum strategy
-python main.py analyze --tickers AMD NVDA INTC --strategy momentum
-
-# Include SEC filings and earnings analysis
-python main.py analyze \
-  --tickers AAPL MSFT GOOGL \
-  --strategy breakout \
-  --include-earnings \
-  --include-sector
-
-# Skip SEC filings (faster, less comprehensive)
-python main.py analyze \
-  --tickers TSLA \
-  --strategy mean_reversion \
-  --no-sec
-```
-
-**Output**: Creates a detailed markdown file in `cursor_tasks/` that you can copy into Cursor's background agent interface.
-
-### Mode 2: Live Trading (Paper Trading Recommended)
-
-Run automated trading with real-time data:
-
-```bash
-# Dry run (simulated trades, no execution)
-python main.py trade \
-  --tickers AAPL MSFT \
-  --strategy momentum \
-  --dry-run
-
-# Live paper trading (safe - uses Alpaca paper account)
-python main.py trade \
-  --tickers SPY QQQ \
-  --strategy momentum
-
-# WARNING: Real money trading (requires confirmation)
-# Set ALPACA_PAPER_TRADING=false in .env first
-python main.py trade --tickers AAPL --strategy momentum
-```
-
-### Mode 3: Testing and Validation
-
-```bash
-# Test API connections
-python main.py test --tickers SPY
-
-# Run unit tests
-pytest tests/ -v
-
-# Run with coverage
-pytest tests/ --cov=src --cov-report=html
-```
-
-## 📊 Available Strategies
-
-### 1. Momentum Strategy
-- **Best for**: Trending markets
-- **Entry**: Price above moving averages, RSI 50-70, MACD crossover, volume surge
-- **Exit**: RSI > 70 or price below SMA_20
-- **Risk**: 2% stop loss, 5% take profit
-
-### 2. Mean Reversion Strategy
-- **Best for**: Range-bound markets
-- **Entry**: Price at Bollinger Band extremes, RSI oversold/overbought
-- **Exit**: Return to mean or opposite extreme
-- **Risk**: Tight stop losses due to volatility
-
-### 3. Breakout Strategy
-- **Best for**: Consolidation periods
-- **Entry**: Price breaks consolidation range with volume
-- **Exit**: Failed breakout or profit target
-- **Risk**: Moderate, confirmed by volume
-
-## 🛠️ Project Structure
-
-```
-.
-├── src/
-│   ├── config.py              # Configuration management
-│   ├── perplexity_client.py   # Perplexity API integration
-│   ├── prompt_generator.py    # Cursor prompt generation
-│   ├── data_handler.py        # Alpaca data streaming
-│   ├── strategy.py            # Trading strategies
-│   └── executor.py            # Order execution
-├── tests/
-│   ├── test_strategy.py       # Strategy unit tests
-│   └── test_integration.py    # Integration tests
-├── cursor_tasks/              # Generated prompts
-├── logs/                      # Trading logs
-├── main.py                    # Main orchestrator
-├── requirements.txt           # Python dependencies
-├── Dockerfile                 # Container setup
-└── .env.example               # Environment template
-```
-
-## 🔐 Configuration
-
-Edit `.env` file to customize:
-
-```bash
-# Risk Management
-MAX_POSITION_SIZE=0.1      # Max 10% per position
-STOP_LOSS_PCT=0.02         # 2% stop loss
-TAKE_PROFIT_PCT=0.05       # 5% take profit
-MAX_DAILY_TRADES=10        # Daily trade limit
-RISK_PER_TRADE=0.01        # 1% account risk per trade
-
-# Logging
-LOG_LEVEL=INFO             # DEBUG for verbose output
-LOG_FILE=logs/trading.log
-```
-
-## 🎓 How to Use with Cursor Background Agents
-
-1. **Generate a prompt**:
-   ```bash
-   python main.py analyze --tickers AMD --strategy momentum
-   ```
-
-2. **Open Cursor**:
-   - Press `Ctrl+Shift+B` (or `⌘B` on Mac)
-   - Click "New Background Agent"
-
-3. **Copy the generated prompt**:
-   - Open the file from `cursor_tasks/`
-   - Copy entire contents
-
-4. **Paste into Cursor**:
-   - Agent will automatically create a new branch
-   - Implement the strategy
-   - Run tests
-   - Provide you with working code
-
-5. **Review and deploy**:
-   - Review the generated code
-   - Test in paper trading
-   - Merge when satisfied
-
-## 📈 Example Workflow
-
-```bash
-# 1. Analyze semiconductor stocks
-python main.py analyze \
-  --tickers AMD NVDA INTC \
-  --strategy momentum \
-  --include-earnings \
-  --include-sector
-
-# Output: cursor_tasks/momentum_AMD_NVDA_INTC_20251020_143022.md
-
-# 2. Use Cursor agent to implement the strategy
-# (Agent creates src/strategies/semiconductor_momentum.py)
-
-# 3. Backtest the generated strategy
-python backtest/backtest_runner.py \
-  --strategy semiconductor_momentum \
-  --start 2024-01-01 \
-  --end 2024-10-20
-
-# 4. Run in paper trading
-python main.py trade \
-  --tickers AMD NVDA INTC \
-  --strategy momentum \
-  --dry-run
-```
-
-## ⚠️ Important Safety Notes
-
-### ⚡ ALWAYS USE PAPER TRADING FIRST
-- Set `ALPACA_PAPER_TRADING=true` in `.env`
-- Validate strategies for at least 30 days
-- Never trade with money you can't afford to lose
-
-### 🔒 API Security
-- Never commit `.env` file to git
-- Use environment variables for all keys
-- Rotate keys regularly
-- Use separate keys for paper/live trading
-
-### 📉 Risk Management
-- Respect position size limits
-- Use stop losses on every trade
-- Monitor for rapid losses
-- Implement circuit breakers
-
-### 🧪 Testing Requirements
-- Run unit tests before deployment
-- Backtest on 6+ months of data
-- Validate in paper trading
-- Monitor for at least 2 weeks live
-
-## 🔧 Troubleshooting
-
-### API Connection Issues
-```bash
-# Test Alpaca connection
-python -c "from src.executor import OrderExecutor; print(OrderExecutor().get_account())"
-
-# Test Perplexity (costs API credits!)
-python -c "from src.perplexity_client import PerplexityFinanceClient; \
-  print(PerplexityFinanceClient().get_market_news(['AAPL']))"
-```
-
-### Module Import Errors
-```bash
-# Ensure PYTHONPATH is set
-export PYTHONPATH=/path/to/project:$PYTHONPATH
-
-# Or activate virtual environment
-source venv/bin/activate
-```
-
-### Rate Limiting
-- Alpaca: 200 requests/minute
-- Perplexity: Varies by plan
-- System includes automatic rate limiting
-
-## 📚 Documentation
-
-- [Perplexity API Docs](https://docs.perplexity.ai/)
-- [Alpaca API Docs](https://docs.alpaca.markets/)
-- [Cursor Background Agents](https://forum.cursor.com/t/cursor-background-agents/)
-
-## 🤝 Contributing
-
-This is a background agent project. To contribute:
-1. Fork the repository
-2. Create a feature branch
-3. Add tests for new features
-4. Ensure all tests pass
-5. Submit a pull request
-
-## 📝 License
-
-MIT License - See LICENSE file for details
-
-## ⚖️ Disclaimer
-
-**This software is for educational purposes only.**
-
-- NOT financial advice
-- Use at your own risk
-- Past performance ≠ future results
-- Algorithmic trading involves substantial risk
-- Consult a financial advisor before trading
-- The authors assume no liability for trading losses
-
----
-
-**Built with**: Python • Alpaca API • Perplexity AI • Cursor Background Agents
-
-**Happy Trading! 🚀📈**
->>>>>>> 39273644
+**Built with ❤️ for algorithmic trading and AI automation**